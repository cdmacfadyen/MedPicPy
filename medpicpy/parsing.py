--- conflicted
+++ resolved
@@ -124,12 +124,9 @@
     image_extension, 
     output_shape, 
     class_level=1,
-<<<<<<< HEAD
     slices_to_take=None,
-    slice_axis=-2):
-=======
+    slice_axis=-2,
     use_memory_mapping=False):
->>>>>>> f04ed75f
     """Parse datasets where the class name is in the 
     directory structure
 
@@ -176,11 +173,7 @@
     files = remove_sub_paths(files)
     number_of_files = len(files)
     array_shape = (number_of_files,) + output_shape
-<<<<<<< HEAD
-    array = np.zeros(array_shape, dtype=np.float32)
-=======
     array = io.allocate_array(array_shape, use_memory_mapping=use_memory_mapping)
->>>>>>> f04ed75f
     classes = np.empty(number_of_files, dtype=object)
 
     for index, name in enumerate(files):
